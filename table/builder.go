--- conflicted
+++ resolved
@@ -484,11 +484,7 @@
 	case options.Snappy:
 		return snappy.Encode(dst, data), nil
 	case options.ZSTD:
-<<<<<<< HEAD
 		return y.ZSTDCompress(nil, data)
-=======
-		return y.ZSTDCompress(dst, data, b.opt.ZSTDCompressionLevel)
->>>>>>> dd332b04
 	}
 	return nil, errors.New("Unsupported compression type")
 }